# Extism JS SDK

This repo houses the JS SDK for integrating with the [Extism](https://extism.org/) runtime. Install this library into your host JS applications to run Extism plugins.

<<<<<<< HEAD
Join the [Discord](https://discord.gg/EGTV8Pxs) and chat with us!

=======
>>>>>>> f855dc00
This is a universal JavaScript SDK for Extism. We are aiming for it to work in all the major
JavaScript runtimes:

* Browsers
* Node
* Deno
* Bun

Instead of using FFI and the libextism shared object, this library uses whatever Wasm runtime is already available with the JavaScript runtime.

## Installation

Install vai `npm`:
```
npm i @extism/extism
```

## Getting Started

This guide should walk you through some of the concepts in Extism and this JS library.

First you should import `createPlugin` and `ExtismPluginOptions` from Extism:
```js
// CommonJS
const { createPlugin, ExtismPluginOptions } = require("../dist/node/index")

// ES Modules
import { createPlugin, ExtismPluginOptions } from '../src/deno/mod.ts'
```

## Creating A Plug-in

The primary concept in Extism is the [plug-in](https://extism.org/docs/concepts/plug-in). You can think of a plug-in as a code module stored in a `.wasm` file.

Plug-in code can come from a file on disk, object storage or any number of places. Since you may not have one handy let's load a demo plug-in from the web:

```js
const options = new ExtismPluginOptions().withWasi();

const wasm = {
    url: 'https://github.com/extism/plugins/releases/latest/download/count_vowels.wasm'
}

const plugin = await createPlugin(wasm, options);
```

## Calling A Plug-in's Exports

This plug-in was written in Rust and it does one thing, it counts vowels in a string. As such, it exposes one "export" function: `count_vowels`. We can call exports using `ExtismPlugin.call`:

```js
let out = await plugin.call("count_vowels", new TextEncoder().encode(input));
console.log(new TextDecoder().decode(out.buffer))

// => {"count": 3, "total": 3, "vowels": "aeiouAEIOU"}
```

All exports have a simple interface of optional bytes in, and optional bytes out. This plug-in happens to take a string and return a JSON encoded string with a report of results.


### Plug-in State

Plug-ins may be stateful or stateless. Plug-ins can maintain state b/w calls by the use of variables. Our count vowels plug-in remembers the total number of vowels it's ever counted in the "total" key in the result. You can see this by making subsequent calls to the export:

```js
let out = await plugin.call("count_vowels", new TextEncoder().encode("Hello, World!"));
console.log(new TextDecoder().decode(out.buffer))

// => {"count": 3, "total": 9, "vowels": "aeiouAEIOU"}

out = await plugin.call("count_vowels", new TextEncoder().encode("Hello, World!"));
console.log(new TextDecoder().decode(out.buffer))
// => {"count": 3, "total": 9, "vowels": "aeiouAEIOU"}
```

These variables will persist until this plug-in is freed or you initialize a new one.

### Configuration

Plug-ins may optionally take a configuration object. This is a static way to configure the plug-in. Our count-vowels plugin takes an optional configuration to change out which characters are considered vowels. Example:

```js
const wasm = {
    url: 'https://github.com/extism/plugins/releases/latest/download/count_vowels.wasm'
}

let options = new ExtismPluginOptions()
    .withWasi();

let out = await plugin.call("count_vowels", new TextEncoder().encode("Yellow, World!"));
console.log(new TextDecoder().decode(out.buffer))
// => {"count": 3, "total": 3, "vowels": "aeiouAEIOU"}

options = new ExtismPluginOptions()
    .withConfig("vowels", "aeiouyAEIOUY")
    .withWasi();

out = await plugin.call("count_vowels", new TextEncoder().encode("Yellow, World!"));
console.log(new TextDecoder().decode(out.buffer))
// => {"count": 4, "total": 4, "vowels": "aeiouAEIOUY"}
```

### Host Functions

Let's extend our count-vowels example a little bit: Instead of storing the `total` in an ephemeral plug-in var, let's store it in a persistent key-value store!

Wasm can't use our KV store on it's own. This is where [Host Functions](https://extism.org/docs/concepts/host-functions) come in.

[Host functions](https://extism.org/docs/concepts/host-functions) allow us to grant new capabilities to our plug-ins from our application. They are simply some JS functions you write which can be passed down and invoked from any language inside the plug-in.

Let's load the manifest like usual but load up this `count_vowels_kvstore` plug-in:

```js
const wasm = {
    url: "https://github.com/extism/plugins/releases/latest/download/count_vowels_kvstore.wasm"
}
```

> *Note*: The source code for this is [here](https://github.com/extism/plugins/blob/main/count_vowels_kvstore/src/lib.rs) and is written in rust, but it could be written in any of our PDK languages.

Unlike our previous plug-in, this plug-in expects you to provide host functions that satisfy our its import interface for a KV store.

We want to expose two functions to our plugin, `kv_write(key: string, value: Uint8Array)` which writes a bytes value to a key and `kv_read(key: string): Uint8Array` which reads the bytes at the given `key`.
```js
// pretend this is Redis or something :)
let kvStore = new Map();

const options = new ExtismPluginOptions()
    .withFunction("env", "kv_read", function (offs) { // this: CurrentPlugin
        const key = this.readString(offs);
        let value = kvStore.get(key) ?? new Uint8Array([0, 0, 0, 0]);
        console.log(`Read ${new DataView(value.buffer).getUint32(0, true)} from key=${key}`);
        return this.writeBytes(value);
    })
    .withFunction("env", "kv_write", function (kOffs, vOffs) { // this: CurrentPlugin
        const key = this.readString(kOffs);
        const value = this.readBytes(vOffs);
        console.log(`Writing value=${new DataView(value.buffer).getUint32(0, true)} from key=${key}`);

        kvStore.set(key, value);
    })
    .withWasi();
```

> *Note*: In order to write host functions you should get familiar with the methods on the `CurrentPlugin` type. `this` is bound to an instance of `CurrentPlugin`.

We need to pass these imports to the plug-in to create them. All imports of a plug-in must be satisfied for it to be initialized:

```js
const plugin = await createPlugin(wasm, options);
```

Now we can invoke the event:

```js
let out = await plugin.call("count_vowels", new TextEncoder().encode("Hello World!"));
console.log(new TextDecoder().decode(out.buffer))
// => Read from key=count-vowels"
// => Writing value=3 from key=count-vowels"
// => {"count": 3, "total": 3, "vowels": "aeiouAEIOU"}

out = await plugin.call("count_vowels", new TextEncoder().encode("Hello World!"));
console.log(new TextDecoder().decode(out.buffer))
// => Read from key=count-vowels"
// => Writing value=6 from key=count-vowels"
// => {"count": 3, "total": 6, "vowels": "aeiouAEIOU"}
```

## Install

```
npm install @extism/extism@1.0.0-rc1 --save
```

> **Note**: Keep in mind we will possibly have breaking changes b/w rc versions until we hit 1.0.

## API

We'll be publishing more docs very soon. For the time being look at [these tests](src/tests/mod.test.ts)
for up to date examples.

## Run Examples:

```
npm run build

node --experimental-wasi-unstable-preview1 ./examples/node.js wasm/config.wasm

deno run -A ./examples/deno.ts ./wasm/config.wasm

bun run ./examples/node.js wasm/config.wasm
<<<<<<< HEAD
=======
```

## Update `extism-kernel.wasm`:

We are shipping an embedded kernel in base64 form in plugin.ts. To update it, you can run these commands:

```
make update-kernel
>>>>>>> f855dc00
```<|MERGE_RESOLUTION|>--- conflicted
+++ resolved
@@ -1,12 +1,7 @@
 # Extism JS SDK
 
-This repo houses the JS SDK for integrating with the [Extism](https://extism.org/) runtime. Install this library into your host JS applications to run Extism plugins.
+> **Note**: This houses the 1.0 version of the JavaScript SDK and is a work in progress. Please use the [Node SDK](https://github.com/extism/extism/tree/main/node) or the [Browser SDK](https://github.com/extism/extism/tree/main/browser) in extism/extism until we hit 1.0.
 
-<<<<<<< HEAD
-Join the [Discord](https://discord.gg/EGTV8Pxs) and chat with us!
-
-=======
->>>>>>> f855dc00
 This is a universal JavaScript SDK for Extism. We are aiming for it to work in all the major
 JavaScript runtimes:
 
@@ -19,10 +14,11 @@
 
 ## Installation
 
-Install vai `npm`:
 ```
-npm i @extism/extism
+npm install @extism/extism@1.0.0-rc1 --save
 ```
+
+> **Note**: Keep in mind we will possibly have breaking changes b/w rc versions until we hit 1.0.
 
 ## Getting Started
 
@@ -175,19 +171,6 @@
 // => {"count": 3, "total": 6, "vowels": "aeiouAEIOU"}
 ```
 
-## Install
-
-```
-npm install @extism/extism@1.0.0-rc1 --save
-```
-
-> **Note**: Keep in mind we will possibly have breaking changes b/w rc versions until we hit 1.0.
-
-## API
-
-We'll be publishing more docs very soon. For the time being look at [these tests](src/tests/mod.test.ts)
-for up to date examples.
-
 ## Run Examples:
 
 ```
@@ -198,15 +181,12 @@
 deno run -A ./examples/deno.ts ./wasm/config.wasm
 
 bun run ./examples/node.js wasm/config.wasm
-<<<<<<< HEAD
-=======
 ```
 
 ## Update `extism-kernel.wasm`:
 
-We are shipping an embedded kernel in base64 form in plugin.ts. To update it, you can run these commands:
+We are shipping an embedded kernel in base64 form in plugin.ts. To update it, you can run:
 
 ```
 make update-kernel
->>>>>>> f855dc00
 ```